pytest-allure-adaptor (1.3.3) unstable; urgency=low

<<<<<<< HEAD
  * Fix issue 10 from github -- now properly handles maxfail

 -- pupssman <pupssman@yandex-team.ru>  Tue, 15 Apr 2014 14:00:00 +0400
=======
  * use default step name as a method name

 -- mavlyutov <mavlyutov@yandex-team.ru>  Mon, 18 Mar 2014 22:00:00 +0400
>>>>>>> 41eb9745

pytest-allure-adaptor (1.3.2) unstable; urgency=low

  * New upstream version

 -- mavlyutov <mavlyutov@yandex-team.ru>  Mon, 18 Mar 2014 22:00:00 +0400

pytest-allure-adaptor (1.3.1) unstable; urgency=low

  * Extract AllureImpl, rename primary entry point to allure.pytest_plugin

 -- pupssman <pupssman@yandex-team.ru>  Sun, 23 Feb 2014 15:30:00 +0400

pytest-allure-adaptor (1.3.0) unstable; urgency=low

  * New upstream version

 -- pupssman <pupssman@yandex-team.ru>  Wed, 12 Feb 2014 14:30:00 +0400

pytest-allure-adaptor (1.2.13) unstable; urgency=low

  * Fix unicode over-escaped

 -- pupssman <pupssman@yandex-team.ru>  Wed, 12 Feb 2014 00:30:00 +0400

pytest-allure-adaptor (1.2.12) unstable; urgency=low

  * Fix reporting of unicode exceptions

 -- pupssman <pupssman@yandex-team.ru>  Tue, 11 Feb 2014 23:00:00 +0400

pytest-allure-adaptor (1.2.11) unstable; urgency=low

  * Fix failures for missing modules

 -- pupssman <pupssman@yandex-team.ru>  Wed, 5 Feb 2014 18:00:00 +0400

pytest-allure-adaptor (1.2.10) unstable; urgency=low

  * Add failure elements for skips to display skip reasons

 -- pupssman <pupssman@yandex-team.ru>  Fri, 31 Jan 2014 16:00:00 +0400

pytest-allure-adaptor (1.2.9) unstable; urgency=low

  * VALID_ASCII is now valid for python ascii codec

 -- pupssman <pupssman@yandex-team.ru>  Mon, 18 Dec 2013 18:00:00 +0400

pytest-allure-adaptor (1.2.8) unstable; urgency=low

  * New xsd schema adaptation.

 -- mavlyutov <mavlyutov@yandex-team.ru>  Mon, 25 Nov 2013 18:00:00 +0400

pytest-allure-adaptor (1.2.7) unstable; urgency=low

  * Left a tool inside a patient during surgery, woops.

 -- puppsman <pupssman@yandex-team.ru>  Wed, 13 Nov 2013 17:00:00 +0400

pytest-allure-adaptor (1.2.6) unstable; urgency=low

  * Left a tool inside a patient during surgery, woops.

 -- puppsman <pupssman@yandex-team.ru>  Wed, 13 Nov 2013 12:00:00 +0400

 pytest-allure-adaptor (1.2.5) unstable; urgency=low

  * Fix bug with illegal char esaping

 -- puppsman <pupssman@yandex-team.ru>  Tue, 12 Nov 2013 16:00:00 +0400

pytest-allure-adaptor (1.2.4) unstable; urgency=low

  * Fix bug with attach in fixture teardown

 -- puppsman <pupssman@yandex-team.ru>  Tue, 12 Nov 2013 16:00:00 +0400

pytest-allure-adaptor (1.2.3) unstable; urgency=low

  * Introduced severities and --allure_severities

 -- puppsman <pupssman@yandex-team.ru>  Fri, 8 Nov 2013 17:00:00 +0400

pytest-allure-adaptor (1.2.2) unstable; urgency=low

  * Fix steps in case of missing allurexml

 -- puppsman <pupssman@yandex-team.ru>  Thu, 7 Nov 2013 19:30:00 +0400

pytest-allure-adaptor (1.2.1) unstable; urgency=low

  * Steps now can be used as a decorator

 -- puppsman <pupssman@yandex-team.ru>  Thu, 7 Nov 2013 19:00:00 +0400

pytest-allure-adaptor (1.2.0) unstable; urgency=low

  * Now with steps! Hail baidarov@ for great help!

 -- puppsman <pupssman@yandex-team.ru>  Thu, 7 Nov 2013 17:00:00 +0400

pytest-allure-adaptor (1.1.2) unstable; urgency=low

  * Now saving unicode attachments as utf-8 (fixes issue with Catured stdXXX)

 -- puppsman <pupssman@yandex-team.ru>  Tue, 5 Nov 2013 18:00:00 +0400

 pytest-allure-adaptor (1.1.1) unstable; urgency=low

  * Attaching only in case of configured allure

 -- puppsman <pupssman@yandex-team.ru>  Fri, 1 Nov 2013 11:00:00 +0400

pytest-allure-adaptor (1.1.0) unstable; urgency=low

  * Syncing version with the whole allure, using new XML namespace

 -- puppsman <pupssman@yandex-team.ru>  Wed, 23 Oct 2013 17:00:00 +0400

pytest-allure-adaptor (0.2.3) unstable; urgency=low

  * Replacing bad symbols in the XML

 -- puppsman <pupssman@yandex-team.ru>  Tue, 29 Oct 2013 12:24:00 +0400

pytest-allure-adaptor (0.2.2) unstable; urgency=low

  * Using UID for testsuite name

 -- puppsman <pupssman@yandex-team.ru>  Mon, 28 Oct 2013 18:44:00 +0400

pytest-allure-adaptor (0.2.1) unstable; urgency=low

  * Major upgrade

 -- puppsman <pupssman@yandex-team.ru>  Wed, 23 Oct 2013 17:00:00 +0400

pytest-allure-adaptor (0.0.4) unstable; urgency=low

  * Initial

 -- revan <revan@yandex-team.ru>  Fri, 02 Aug 2013 16:43:58 +0400<|MERGE_RESOLUTION|>--- conflicted
+++ resolved
@@ -1,14 +1,14 @@
-pytest-allure-adaptor (1.3.3) unstable; urgency=low
+pytest-allure-adaptor (1.3.4) unstable; urgency=low
 
-<<<<<<< HEAD
   * Fix issue 10 from github -- now properly handles maxfail
 
  -- pupssman <pupssman@yandex-team.ru>  Tue, 15 Apr 2014 14:00:00 +0400
-=======
+
+pytest-allure-adaptor (1.3.3) unstable; urgency=low
+
   * use default step name as a method name
 
  -- mavlyutov <mavlyutov@yandex-team.ru>  Mon, 18 Mar 2014 22:00:00 +0400
->>>>>>> 41eb9745
 
 pytest-allure-adaptor (1.3.2) unstable; urgency=low
 
