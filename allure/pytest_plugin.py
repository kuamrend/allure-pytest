--- conflicted
+++ resolved
@@ -430,20 +430,8 @@
     Listens to pytest hooks to generate reports for common tests.
     """
 
-<<<<<<< HEAD
-    def __init__(self, logdir, config):
-        self.impl = AllureImpl(logdir)
-        self.config = config
-
-        # FIXME: maybe we should write explicit wrappers?
-        self.attach = self.impl.attach
-        self.dynamic_issue = self.impl.dynamic_issue
-        self.start_step = self.impl.start_step
-        self.stop_step = self.impl.stop_step
-=======
     def __init__(self, impl, config):
         self.impl = impl
->>>>>>> abad5da6
 
         # module's nodeid => TestSuite object
         self.suites = {}
