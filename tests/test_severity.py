--- conflicted
+++ resolved
@@ -5,44 +5,30 @@
 
 @author: pupssman
 """
-<<<<<<< HEAD
+
+from __future__ import absolute_import
+
+import pytest
 
 from hamcrest import assert_that, contains, all_of, has_entry, has_property, has_properties
-=======
-from __future__ import absolute_import
-from hamcrest import assert_that, contains, all_of, has_entry, has_property, has_properties, contains_inanyorder, has_item, equal_to
->>>>>>> e1106f2b
+
 from allure.constants import Severity, Status
 from allure import utils
 from .matchers import has_label
-import pytest
 
 
 def severity_element(value):
-<<<<<<< HEAD
     return has_properties(attrib=all_of(has_entry('name', 'severity'),
                                         has_entry('value', value)))
-=======
-    return has_properties(attrib=all_of(
-        has_entry('name', 'severity'),
-        has_entry('value', value)))
->>>>>>> e1106f2b
 
 
 def has_test_with_severity(test_name, severity_level):
     return has_label(test_name, label_value=severity_level, label_name='severity')
 
 
-<<<<<<< HEAD
 @pytest.mark.parametrize('mark_way', ['@pytest.allure.%s',
                                       '@pytest.allure.severity(pytest.allure.severity_level.%s)'
                                       ], ids=['Short', 'Full'])
-=======
-@pytest.mark.parametrize('mark_way', [
-    '@pytest.allure.%s',
-    '@pytest.allure.severity(pytest.allure.severity_level.%s)'
-], ids=['Short', 'Full'])
->>>>>>> e1106f2b
 @pytest.mark.parametrize('name,value', utils.all_of(Severity))
 def test_method_severity(report_for, name, value, mark_way):
     report = report_for("""
@@ -120,22 +106,12 @@
     ))
 
 
-<<<<<<< HEAD
 @pytest.mark.parametrize('severities', [[Severity.CRITICAL],
                                         [Severity.CRITICAL, Severity.MINOR],
                                         [Severity.CRITICAL, Severity.MINOR, Severity.NORMAL],
                                         [Severity.TRIVIAL],
                                         [Severity.BLOCKER],
                                         ])
-=======
-@pytest.mark.parametrize('severities', [
-                                       [Severity.CRITICAL],
-                                       [Severity.CRITICAL, Severity.MINOR],
-                                       [Severity.CRITICAL, Severity.MINOR, Severity.NORMAL],
-                                       [Severity.TRIVIAL],
-                                       [Severity.BLOCKER],
-])
->>>>>>> e1106f2b
 def test_run_only(report_for, severities):
     """
     Checks that running for given severities runs only selected tests
