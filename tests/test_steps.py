--- conflicted
+++ resolved
@@ -21,16 +21,9 @@
 def step_with(name, start, stop, status):
     return has_properties(name=name,
                           title=name,
-<<<<<<< HEAD
                           attrib=all_of(has_entry('start', has_float(greater_than_or_equal_to(start))),
                                         has_entry('stop', has_float(less_than_or_equal_to(stop))),
                                         has_entry('status', status)))
-=======
-                          attrib=all_of(
-                              has_entry('start', has_float(greater_than_or_equal_to(start))),
-                              has_entry('stop', has_float(less_than_or_equal_to(stop))),
-                              has_entry('status', status)))
->>>>>>> e1106f2b
 
 
 @pytest.fixture()
@@ -47,12 +40,8 @@
 
 @pytest.mark.parametrize('status,expr', [(Status.PASSED, 'assert True'),
                                          (Status.FAILED, 'assert False'),
-<<<<<<< HEAD
                                          (Status.CANCELED, 'pytest.skip("foo")'),
                                          (Status.PENDING, 'pytest.xfail("foo")'), ])
-=======
-                                         (Status.SKIPPED, 'pytest.skip("foo")')])
->>>>>>> e1106f2b
 def test_one_step(timed_report_for, status, expr):
     report, start, stop = timed_report_for("""
     import pytest
